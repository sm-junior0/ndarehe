--- conflicted
+++ resolved
@@ -524,31 +524,20 @@
 
               {/* Live total */}
               {selectedService && (() => {
-<<<<<<< HEAD
                 const hasDates = booking.startDate && booking.endDate;
                 const msPerDay = 1000 * 60 * 60 * 24;
                 const raw = hasDates ? Math.ceil((new Date(booking.endDate).getTime() - new Date(booking.startDate).getTime()) / msPerDay) : 0;
                 const days = hasDates ? Math.max(1, raw) : 0;
                 const total = days > 0 ? days * (selectedService.pricePerTrip || 0) : 0;
-=======
-                const isHour = booking.serviceType === 'hour';
-                const total = isHour ? (selectedService.pricePerHour || selectedService.pricePerHour) : selectedService.pricePerTrip;
->>>>>>> 41a97f65
                 return (
                   <div className="bg-secondary/50 p-4 rounded-lg">
                     <div className="flex justify-between items-center">
                       <div>
-<<<<<<< HEAD
                         <p className="font-medium">
                           {days > 0 ? `Total for ${days} day${days > 1 ? 's' : ''}` : 'Total'}
                         </p>
                         <p className="text-sm text-muted-foreground">
                           Base rate: {selectedService.currency} {(selectedService.pricePerTrip || 0).toLocaleString()} per day
-=======
-                        <p className="font-medium">Total {isHour ? '(per hour)' : '(per trip)'}</p>
-                        <p className="text-sm text-muted-foreground">
-                          Rate: {selectedService.currency} {selectedService.pricePerHour} {isHour ? 'per hour' : 'per trip'}
->>>>>>> 41a97f65
                         </p>
                       </div>
                       <p className="text-xl font-bold">
