import { useState, useEffect } from "react";
import { useParams, Link, useLocation } from "react-router-dom";
import { Button } from "@/components/ui/button";
import { Card, CardContent, CardHeader, CardTitle } from "@/components/ui/card";
import { Badge } from "@/components/ui/badge";
import { Input } from "@/components/ui/input";
import { Label } from "@/components/ui/label";
import { MapPin, Star, Users, ArrowLeft, Check, Phone, Globe } from "lucide-react";
import Header from "@/components/Header";
import Footer from "@/components/Footer";
import { Dialog, DialogContent, DialogHeader, DialogTitle, DialogFooter, DialogDescription } from "@/components/ui/dialog";
import { useToast } from "@/hooks/use-toast";
import { bookingsApi, accommodationsApi, paymentsApi, flutterwaveApi } from "@/lib/api";
import { useAuth } from "@/hooks/useAuth";
import EmailVerificationReminder from "@/components/EmailVerificationReminder";

interface Accommodation {
  id: string;
  name: string;
  description: string;
  type: string;
  category: string;
  pricePerNight: number;
  currency: string;
  maxGuests: number;
  bedrooms: number;
  bathrooms: number;
  amenities: string[];
  images: string[];
  phone: string;
  email: string;
  website: string;
  address: string;
  averageRating: number;
  contactNumbers?: string[];
  roomTypes?: Array<{
    id?: string;
    name: string;
    description?: string;
    capacity?: number;
    pricePerNight: number;
    currency?: string;
    amenities?: string[];
    images?: string[];
  }>;
  seasonalRates?: Array<{
    season: string;
    startDate?: string;
    endDate?: string;
    pricePerNight: number;
    currency?: string;
  }>;
  specialOffers?: Array<{
    title: string;
    description?: string;
    price?: number;
    currency?: string;
    startDate?: string;
    endDate?: string;
  }>;
  location: {
    id: string;
    name: string;
    city: string;
    district: string;
    province: string;
    latitude: number;
    longitude: number;
  };
  reviews: Array<{
    id: string;
    rating: number;
    comment: string;
    createdAt: string;
    user: {
      firstName: string;
      lastName: string;
      profileImage: string;
    };
  }>;
}

// Distance Information Component
interface DistanceInfoProps {
  accommodationName: string;
  location: string;
}

const DistanceInfo = ({ accommodationName, location }: DistanceInfoProps) => {
  const getDistances = () => {
    const distances: Record<string, { km: number; time: string }> = {
      "Highlands Suites Hotel": { km: 12.5, time: "20-25 min" },
      "Ndaru Luxury Suites by Le Muguet": { km: 13.2, time: "25-30 min" },
      "Lexor Apartments": { km: 11.8, time: "20-25 min" },
      "Oasis Park": { km: 10.5, time: "18-22 min" },
      "Madras Hotel and Apartments": { km: 9.8, time: "15-20 min" },
      "Grazia Apartment Hotel": { km: 12.1, time: "20-25 min" },
      "Great Seasons Hotel": { km: 11.3, time: "18-23 min" },
      "Vista Luxury Apartment": { km: 11.5, time: "19-24 min" }
    };
    
    return distances[accommodationName] || { km: 12, time: "20-25 min" };
  };

  const distanceToAirport = getDistances();
  const distanceToCityCenter = Math.round(distanceToAirport.km * 0.7);
  const distanceToConvention = Math.round(distanceToAirport.km * 0.8);

  return (
    <Card className="mb-6">
      <CardHeader>
        <CardTitle className="flex items-center gap-2">
          <MapPin className="h-5 w-5 text-green-600" />
          Distance Information
        </CardTitle>
      </CardHeader>
      <CardContent>
        <div className="grid grid-cols-1 md:grid-cols-3 gap-4">
          <div className="text-center p-4 bg-green-50 rounded-lg">
            <div className="text-2xl font-bold text-green-700">{distanceToAirport.km} km</div>
            <div className="text-sm text-muted-foreground">to Kigali International Airport</div>
            <div className="text-xs mt-1 text-green-600">({distanceToAirport.time} drive)</div>
          </div>
          
          <div className="text-center p-4 bg-blue-50 rounded-lg">
            <div className="text-2xl font-bold text-blue-700">{distanceToCityCenter} km</div>
            <div className="text-sm text-muted-foreground">to Kigali City Center</div>
            <div className="text-xs mt-1 text-blue-600">(15-20 min drive)</div>
          </div>
          
          <div className="text-center p-4 bg-purple-50 rounded-lg">
            <div className="text-2xl font-bold text-purple-700">{distanceToConvention} km</div>
            <div className="text-sm text-muted-foreground">to Kigali Convention Centre</div>
            <div className="text-xs mt-1 text-purple-600">(18-22 min drive)</div>
          </div>
        </div>
        
        <div className="mt-4 text-xs text-muted-foreground">
          <p>Note: Distances are approximate and may vary based on traffic conditions.</p>
        </div>
      </CardContent>
    </Card>
  );
};

const AccommodationDetails = () => {
  const { id } = useParams();
  const location = useLocation();
  const inDashboard = location.pathname.startsWith('/dashboard');
  const [loading, setLoading] = useState(true);
  const [error, setError] = useState<string | null>(null);
  const [accommodation, setAccommodation] = useState<Accommodation | null>(null);
  const [modalOpen, setModalOpen] = useState(false);
  const [confirmed, setConfirmed] = useState(false);
  const [submitting, setSubmitting] = useState(false);
  const [success, setSuccess] = useState(false);
  const [isPaying, setIsPaying] = useState(false);
  const [paymentProvider, setPaymentProvider] = useState<'VISA' | 'MASTERCARD' | 'MOMO'>('VISA');
  const [selectedBank, setSelectedBank] = useState<'Bank of Kigali' | "I&M Bank" | 'Equity Bank'>('Bank of Kigali');
  const [paymentVerified, setPaymentVerified] = useState(false);
  const [flutterwaveLink, setFlutterwaveLink] = useState<string | null>(null);
  const [txRef, setTxRef] = useState<string | null>(null);
  const [card, setCard] = useState({
    holder: "",
    number: "",
    expiry: "",
    cvc: "",
  });
  const [momo, setMomo] = useState({
    phone: "",
    name: "",
    reference: "",
  });
  const [booking, setBooking] = useState({
    checkIn: "",
    checkOut: "",
    guests: "1",
    specialRequests: ""
  });
  const [showVerificationReminder, setShowVerificationReminder] = useState(false);
  const { toast } = useToast();
  const { user } = useAuth();

  const nights = booking.checkIn && booking.checkOut
    ? Math.max(1, Math.ceil((new Date(booking.checkOut).getTime() - new Date(booking.checkIn).getTime()) / (1000 * 60 * 60 * 24)))
    : 1;
  const guestsCount = parseInt(booking.guests || '1', 10) || 1;

  useEffect(() => {
    const fetchAccommodation = async () => {
      if (!id) return;

      try {
        setLoading(true);
        setError(null);

        const response = await accommodationsApi.getById(id);

        if (response.success) {
          setAccommodation(response.data.accommodation);
        } else {
          setError("Failed to load accommodation details");
        }
      } catch (error: unknown) {
        console.error("Error fetching accommodation:", error);
        const errorMessage = error instanceof Error ? error.message : "Failed to load accommodation details";
        setError(errorMessage);
      } finally {
        setLoading(false);
      }
    };

    fetchAccommodation();
  }, [id]);


// In your AccommodationDetails component
const handleFlutterwavePayment = async () => {
  console.log('🔵 handleFlutterwavePayment called!');
  
  if (!accommodation) {
    console.log('❌ No accommodation data');
    return;
  }

  try {
    setIsPaying(true);

    // Auth and validation
    const token = localStorage.getItem('token');
    if (!token) {
      toast({ title: 'Authentication Required', description: 'Please log in to proceed with payment', variant: 'destructive' });
      return;
    }
    
    if (new Date(booking.checkOut) <= new Date(booking.checkIn)) {
      toast({ title: 'Invalid Dates', description: 'Check-out date must be after check-in date', variant: 'destructive' });
      return;
    }

    // Validate payment method specific fields
    if (paymentProvider === 'MOMO') {
      if (!momo.phone || !momo.name) {
        toast({ title: 'Missing Information', description: 'Please provide your MoMo phone number and account name', variant: 'destructive' });
        return;
      }
    }

    // 1) Create booking (TEMPORARY status)
    const bookingRes = await bookingsApi.create({
      serviceType: 'ACCOMMODATION',
      serviceId: accommodation.id,
      startDate: booking.checkIn,
      endDate: booking.checkOut,
      numberOfPeople: parseInt(booking.guests || '1', 10),
      specialRequests: booking.specialRequests || ''
    });
    
    if (!bookingRes.success) {
      console.error('Booking creation failed:', bookingRes);
      throw new Error('Failed to create booking');
    }
    
    const newBooking = bookingRes.data.booking;
    console.log('✅ Booking created successfully:', newBooking);

    // 2) Compute amount
    const checkInDate = new Date(booking.checkIn);
    const checkOutDate = new Date(booking.checkOut);
    const msPerDay = 1000 * 60 * 60 * 24;
    const rawNights = Math.ceil((checkOutDate.getTime() - checkInDate.getTime()) / msPerDay);
    const nights = Math.max(1, rawNights);
    const guests = parseInt(booking.guests) || 1;
    const amount = nights * guests * (accommodation.pricePerNight || 0);

    console.log('💰 Payment details:', { nights, guests, amount, currency: accommodation.currency });

    // 3) Prepare customer (Flutterwave Hosted Pay)
    const customer = {
      email: user?.email || 'guest@example.com',
      name: `${user?.firstName || 'Guest'} ${user?.lastName || ''}`.trim(),
      phonenumber: paymentProvider === 'MOMO' ? momo.phone : undefined,
    };

    console.log('👤 Customer details:', customer);

    // 4) Initialize Flutterwave session via backend
    console.log('🚀 Initializing Flutterwave payment...');
    console.log('📤 Sending payload to backend:', {
      bookingId: newBooking.id,
      amount,
      currency: accommodation.currency || 'RWF',
      customer,
    });
    
    const initRes = await flutterwaveApi.init({
      bookingId: newBooking.id,
      amount,
      currency: accommodation.currency || 'RWF',
      customer,
    });

    console.log('📡 Flutterwave init response:', initRes);

    if (initRes.success && initRes.link) {
      const paymentLink = initRes.link;
      const transactionRef = initRes.tx_ref;
      
      setFlutterwaveLink(paymentLink);
      if (transactionRef) setTxRef(transactionRef);
      
      console.log('✅ Flutterwave payment initialized successfully');
      console.log('🔗 Payment link:', paymentLink);
      console.log('📝 Transaction ref:', transactionRef);
      
      // Open Flutterwave payment page in a new tab/window
      const paymentWindow = window.open(paymentLink, '_blank', 'noopener,noreferrer');
      
      if (paymentWindow) {
        toast({
          title: 'Payment Page Opened',
          description: 'Complete your payment in the new tab, then return here and click "Verify Payment"',
          variant: 'default',
        });
        
        // Focus the payment window
        paymentWindow.focus();
      } else {
        // Fallback if popup is blocked
        toast({
          title: 'Popup Blocked',
          description: 'Please allow popups and try again, or copy this link: ' + paymentLink,
          variant: 'destructive',
        });
      }
    } else {
      console.error('❌ Flutterwave init failed:', initRes);
      throw new Error(initRes.message || 'Failed to initiate payment - no payment link received');
    }
  } catch (error: unknown) {
    console.error('Payment initialization error:', error);
    const errorMessage = error instanceof Error ? error.message : 'Failed to initiate payment';
    toast({ title: 'Payment Error', description: errorMessage, variant: 'destructive' });
  } finally {
    setIsPaying(false);
  }
};

  const verifyPayment = async () => {
    if (!txRef) {
      toast({ title: 'Missing reference', description: 'Start payment first to get a transaction reference.', variant: 'destructive' });
      return;
    }

    try {
      setIsPaying(true);
      console.log('[Payment] Verifying payment for tx_ref:', txRef);
      
      const data = await flutterwaveApi.verifyJson(txRef);

      if (data.success && data.paid) {
        setPaymentVerified(true);
        toast({
          title: 'Payment Verified Successfully!',
          description: 'Your payment has been confirmed. You can now proceed with your booking.',
          variant: 'default'
        });
        console.log('[Payment] ✅ Payment verified successfully');
      } else {
        throw new Error('Payment not verified yet. Please complete the payment and try again.');
      }
    } catch (error: unknown) {
      console.error('Payment verification error:', error);
      const errorMessage = error instanceof Error ? error.message : 'Payment not verified. Please complete the payment first.';
      toast({
        title: 'Verification Failed',
        description: errorMessage,
        variant: 'destructive'
      });
    } finally {
      setIsPaying(false);
    }
  };

  const handleBookingAndPayment = async (e: React.FormEvent) => {
    e.preventDefault();

    if (!accommodation) return;

    if (!paymentVerified) {
      toast({ title: 'Payment Required', description: 'Please complete and verify your payment first.', variant: 'destructive' });
      return;
    }

    if (new Date(booking.checkOut) <= new Date(booking.checkIn)) {
      toast({ title: 'Invalid Dates', description: 'Check-out date must be after check-in date', variant: 'destructive' });
      return;
    }

    if (user && !user.isVerified) {
      setShowVerificationReminder(true);
      return;
    }

    try {
      setSubmitting(true);
      // At this point, the backend verification endpoint already confirmed the booking and updated payment/booking status.
      setSuccess(true);
      toast({ 
        title: 'Booking Confirmed!', 
        description: 'Your payment was verified and booking is confirmed. Check your email for details.',
        variant: 'default'
      });
      console.log('[Booking] ✅ Booking confirmed successfully');
    } catch (error: unknown) {
      console.error('Booking confirmation error:', error);
      const errorMessage = error instanceof Error ? error.message : 'Unable to finalize booking';
      toast({ title: 'Confirmation Failed', description: errorMessage, variant: 'destructive' });
    } finally {
      setSubmitting(false);
    }
  };

  if (loading) {
    const content = (
      <div className="container mx-auto px-4 py-8">
        <div className="animate-pulse">
          <div className="h-8 bg-gray-200 rounded w-1/3 mb-4"></div>
          <div className="h-96 bg-gray-200 rounded"></div>
        </div>
      </div>
    );
    
    return inDashboard ? content : (
      <div className="min-h-screen bg-background">
        <Header />
        {content}
        <Footer />
      </div>
    );
  }
  
  if (error || !accommodation) {
    const content = (
      <div className="container mx-auto px-4 py-8">
        <div className="text-center">
          <h1 className="text-2xl font-bold mb-4">Accommodation Not Found</h1>
          <p className="text-muted-foreground mb-6">
            {error || "The accommodation you're looking for doesn't exist."}
          </p>
          <Button asChild>
            <Link to={inDashboard ? "/dashboard/accommodations" : "/accommodations"}>
              Back to Accommodations
            </Link>
          </Button>
        </div>
      </div>
    );
    
    return inDashboard ? content : (
      <div className="min-h-screen bg-background">
        <Header />
        {content}
        <Footer />
      </div>
    );
  }

  const mainContent = (
    <main className="container mx-auto px-4 py-8">
      <div className="mb-6">
        <Button variant="ghost" size="sm" asChild>
          <Link to={inDashboard ? "/dashboard/accommodations" : "/accommodations"}>
            <ArrowLeft className="h-4 w-4 mr-2" />
            Back to Accommodations
          </Link>
        </Button>
      </div>

      <div className="grid grid-cols-1 lg:grid-cols-3 gap-8">
        <div className="lg:col-span-2">
          <h1 className="text-4xl font-bold mb-4">{accommodation.name}</h1>
          <div className="flex items-center gap-4 mb-6">
            <div className="flex items-center gap-1">
              <MapPin className="h-4 w-4 text-muted-foreground" />
              <span className="text-muted-foreground">{accommodation.location.city}</span>
            </div>
            <div className="flex items-center gap-1">
              <Star className="h-4 w-4 fill-yellow-400 text-yellow-400" />
              <span className="text-muted-foreground">{accommodation.averageRating}</span>
            </div>
            <Badge variant="secondary">{accommodation.type}</Badge>
            <Badge variant="outline">{accommodation.category}</Badge>
          </div>

          {accommodation.images && accommodation.images.length > 0 && (
            <div className="mb-6">
              <img
                src={accommodation.images[0]}
                alt={accommodation.name}
                className="w-full h-64 object-cover rounded-lg"
              />
            </div>
          )}

          {/* Distance Information Component */}
          <DistanceInfo 
            accommodationName={accommodation.name} 
            location={accommodation.location.city} 
          />

          <Card className="mb-6">
            <CardHeader>
              <CardTitle>About this accommodation</CardTitle>
            </CardHeader>
            <CardContent>
              <p className="mb-4">{accommodation.description}</p>

              <div className="grid grid-cols-2 gap-4 mb-4">
                <div className="flex items-center gap-2">
                  <Users className="h-4 w-4 text-muted-foreground" />
                  <span className="text-sm">Max {accommodation.maxGuests} guests</span>
                </div>
                <div className="flex items-center gap-2">
                  <span className="text-sm">{accommodation.bedrooms} bedrooms</span>
                </div>
                <div className="flex items-center gap-2">
                  <span className="text-sm">{accommodation.bathrooms} bathrooms</span>
                </div>
              </div>

              <div className="grid grid-cols-1 sm:grid-cols-2 gap-4 mb-4">
                <div className="flex items-center gap-2 text-sm text-muted-foreground">
                  <Phone className="h-4 w-4" />
                  <span>
                    {accommodation.contactNumbers?.length
                      ? accommodation.contactNumbers.join(' • ')
                      : accommodation.phone || '—'}
                  </span>
                </div>
                {accommodation.website && (
                  <a href={accommodation.website} target="_blank" rel="noreferrer" className="flex items-center gap-2 text-sm text-green-700 hover:underline">
                    <Globe className="h-4 w-4" />
                    Visit website
                  </a>
                )}
              </div>

              {accommodation.amenities && accommodation.amenities.length > 0 && (
                <div>
                  <h4 className="font-semibold mb-2">Amenities</h4>
                  <div className="flex flex-wrap gap-2">
                    {accommodation.amenities.map((amenity, index) => (
                      <Badge key={index} variant="outline" className="text-xs">
                        {amenity}
                      </Badge>
                    ))}
                  </div>
                </div>
              )}

              {accommodation.roomTypes && accommodation.roomTypes.length > 0 && (
                <div className="mt-6">
                  <h4 className="font-semibold mb-2">Room types</h4>
                  <div className="space-y-3">
                    {accommodation.roomTypes.map((room, idx) => (
                      <div key={room.id || idx} className="flex items-start justify-between gap-4 border rounded-md p-3">
                        <div>
                          <p className="font-medium">{room.name}</p>
                          {room.description && <p className="text-sm text-muted-foreground">{room.description}</p>}
                          {room.capacity && (
                            <p className="text-xs text-muted-foreground">Sleeps up to {room.capacity} guests</p>
                          )}
                        </div>
                        <div className="text-right">
                          <p className="font-semibold">{room.currency || accommodation.currency} {room.pricePerNight.toLocaleString()}</p>
                        </div>
                      </div>
                    ))}
                  </div>
                </div>
              )}

              {accommodation.specialOffers && accommodation.specialOffers.length > 0 && (
                <div className="mt-6">
                  <h4 className="font-semibold mb-2">Special offers</h4>
                  <div className="space-y-3">
                    {accommodation.specialOffers.map((offer, idx) => (
                      <div key={idx} className="flex items-start justify-between gap-4 border rounded-md p-3 bg-green-50">
                        <div>
                          <p className="font-medium">{offer.title}</p>
                          {offer.description && <p className="text-sm text-muted-foreground">{offer.description}</p>}
                        </div>
                        {offer.price && (
                          <div className="text-right">
                            <p className="font-semibold">{offer.currency || accommodation.currency} {offer.price.toLocaleString()}</p>
                          </div>
                        )}
                      </div>
                    ))}
                  </div>
                </div>
              )}
            </CardContent>
          </Card>

          {accommodation.reviews && accommodation.reviews.length > 0 && (
            <Card>
              <CardHeader>
                <CardTitle>Reviews</CardTitle>
              </CardHeader>
              <CardContent>
                <div className="space-y-4">
                  {accommodation.reviews.slice(0, 3).map((review) => (
                    <div key={review.id} className="border-b pb-4 last:border-b-0">
                      <div className="flex items-center gap-2 mb-2">
                        <div className="flex items-center gap-1">
                          {[...Array(5)].map((_, i) => (
                            <Star
                              key={i}
                              className={`h-4 w-4 ${i < review.rating ? 'fill-yellow-400 text-yellow-400' : 'text-gray-300'}`}
                            />
                          ))}
                        </div>
                        <span className="text-sm text-muted-foreground">
                          by {review.user.firstName} {review.user.lastName}
                        </span>
                      </div>
                      <p className="text-sm">{review.comment}</p>
                    </div>
                  ))}
                </div>
              </CardContent>
            </Card>
          )}
        </div>

        <div className="lg:col-span-1">
          <Card>
            <CardHeader>
              <CardTitle>Book this accommodation</CardTitle>
            </CardHeader>
            <CardContent>
              <div className="text-center mb-4">
                <div className="text-3xl font-bold">{accommodation.currency} {accommodation.pricePerNight.toLocaleString()}</div>
                <div className="text-muted-foreground">per person per night</div>
              </div>

              <Button className="w-full" size="lg" onClick={() => setModalOpen(true)}>
                Book Now
              </Button>
            </CardContent>
          </Card>
        </div>
      </div>

<Dialog open={modalOpen} onOpenChange={setModalOpen}>
        <DialogContent className="sm:max-w-[600px] max-h-[90vh] overflow-y-auto [&::-webkit-scrollbar]:w-2 [&::-webkit-scrollbar-track]:bg-transparent [&::-webkit-scrollbar-thumb]:bg-muted-foreground/20 [&::-webkit-scrollbar-thumb]:rounded-full [&::-webkit-scrollbar-thumb]:hover:bg-muted-foreground/30">
          {!success ? (
            <form onSubmit={handleBookingAndPayment} className="space-y-4">
              <DialogHeader>
                <div className="flex items-start gap-4">
                  {accommodation.images?.length > 0 && (
                    <img
                      src={accommodation.images[0]}
                      alt={accommodation.name}
                      className="w-24 h-24 object-cover rounded-lg"
                    />
                  )}
                  <div>
                    <DialogTitle>{accommodation.name}</DialogTitle>
                    <DialogDescription>
                      <div className="flex items-center">
                        <MapPin className="h-4 w-4 mr-1" />
                        {accommodation.location.city} • {accommodation.type}
                      </div>
                      <div className="flex items-center mt-1">
                        <Star className="h-4 w-4 text-yellow-500 mr-1" />
                        {accommodation.averageRating} • {accommodation.currency}{" "}
                        {accommodation.pricePerNight.toLocaleString()}/night per person
                      </div>
                    </DialogDescription>
                  </div>
                </div>
              </DialogHeader>

              {/* Booking Dates */}
              <div className="grid grid-cols-2 gap-4">
                <div>
                  <Label htmlFor="checkIn">Check-In Date</Label>
                  <Input
                    id="checkIn"
                    type="date"
                    value={booking.checkIn}
                    onChange={e => setBooking({ ...booking, checkIn: e.target.value })}
                    className="focus-visible:ring-0 focus-visible:ring-offset-0"
                    required
                  />
                </div>
                <div>
                  <Label htmlFor="checkOut">Check-Out Date</Label>
                  <Input
                    id="checkOut"
                    type="date"
                    value={booking.checkOut}
                    onChange={e => setBooking({ ...booking, checkOut: e.target.value })}
                    className="focus-visible:ring-0 focus-visible:ring-offset-0"
                    required
                  />
                </div>
              </div>

              {/* Guests */}
              <div>
                <Label htmlFor="guests">Number of Guests</Label>
                <Input
                  id="guests"
                  type="number"
                  min={1}
                  max={accommodation.maxGuests}
                  value={booking.guests}
                  onChange={e => setBooking({ ...booking, guests: e.target.value })}
                  className="focus-visible:ring-0 focus-visible:ring-offset-0"
                  required
                />
              </div>

              {/* Special Requests */}
              <div className="mb-4">
                <Label htmlFor="specialRequests">Special Requests</Label>
                <textarea
                  id="specialRequests"
                  value={booking.specialRequests}
                  onChange={e => setBooking({ ...booking, specialRequests: e.target.value })}
                  className="flex h-20 w-full rounded-md border border-input bg-background px-3 py-2 text-sm ring-offset-background placeholder:text-muted-foreground focus-visible:outline-none focus-visible:ring-2 focus-visible:ring-ring focus-visible:ring-offset-2"
                  placeholder="Any special requirements..."
                />
              </div>

              {/* Payment Method */}
              <div className="space-y-2">
                <h4 className="font-semibold">Payment Method</h4>
                <div className="flex items-center gap-4">
                  {["VISA", "MASTERCARD", "MOMO"].map(provider => (
                    <button
                      key={provider}
                      type="button"
                      onClick={() => setPaymentProvider(provider as "VISA" | "MASTERCARD" | "MOMO")}
                      className={`rounded border p-1 transition ${paymentProvider === provider ? "ring-2 ring-green-600" : "border-input"}`}
                      aria-label={`Pay with ${provider}`}
                    >
                      <img
                        src={`/logos/${provider.toLowerCase()}.svg`}
                        alt={provider}
                        className="h-6"
                      />
                    </button>
                  ))}
                </div>
                <p className="text-xs text-muted-foreground mt-2">
                  Unit price: {accommodation.currency} {accommodation.pricePerNight.toLocaleString()} per person per night
                </p>
                <p className="text-xs text-blue-600 bg-blue-50 p-2 rounded">
                  💳 You'll be redirected to Flutterwave's secure payment page to complete your transaction.
                </p>
              </div>

<<<<<<< HEAD
=======
              {/* Card / MoMo Inputs */}
              {paymentProvider !== "MOMO" ? (
                <div className="grid grid-cols-1 gap-4">
                  {paymentProvider === "VISA" && (
                    <div>
                      <Label htmlFor="issuingBank">Issuing Bank</Label>
                      <select
                        id="issuingBank"
                        name="issuingBank"
                        aria-label="Select issuing bank"
                        className="w-full h-10 rounded-md border bg-background px-3 text-sm"
                        value={selectedBank}
                        onChange={e => setSelectedBank(e.target.value as 'Bank of Kigali' | "I&M Bank" | 'Equity Bank')}
                      >
                        <option value="Bank of Kigali">Bank of Kigali</option>
                        <option value="I&M Bank">I&M Bank</option>
                        <option value="Equity Bank">Equity Bank</option>
                      </select>
                    </div>
                  )}
                  <Input id="cardHolder" placeholder="Cardholder Name" value={card.holder} onChange={e => setCard({ ...card, holder: e.target.value })} />
                  <Input id="cardNumber" placeholder="Card Number" maxLength={19} value={card.number} onChange={e => setCard({ ...card, number: e.target.value })} />
                  <div className="grid grid-cols-2 gap-4">
                    <Input id="expiry" placeholder="MM/YY" value={card.expiry} onChange={e => setCard({ ...card, expiry: e.target.value })} />
                    <Input id="cvc" placeholder="CVC" maxLength={4} value={card.cvc} onChange={e => setCard({ ...card, cvc: e.target.value })} />
                  </div>
                </div>
              ) : (
                <div className="grid grid-cols-1 gap-4">
                  <Input id="momoName" placeholder="MoMo Account Name" value={momo.name} onChange={e => setMomo({ ...momo, name: e.target.value })} />
                  <Input id="momoPhone" placeholder="MoMo Phone Number" inputMode="tel" value={momo.phone} onChange={e => setMomo({ ...momo, phone: e.target.value })} />
                  <Input id="momoRef" placeholder="Payment Reference (optional)" value={momo.reference} onChange={e => setMomo({ ...momo, reference: e.target.value })} />
                </div>
              )}

>>>>>>> 46b5e8cf
              {/* Total Calculation */}
              {(() => {
                const hasDates = booking.checkIn && booking.checkOut;
                const nights = hasDates ? Math.max(1, Math.ceil((new Date(booking.checkOut).getTime() - new Date(booking.checkIn).getTime()) / (1000 * 60 * 60 * 24))) : 0;
                const guests = parseInt(booking.guests || "1", 10) || 1;
                const total = nights * guests * (accommodation.pricePerNight || 0);
                return (
                  <div className="bg-secondary/50 p-4 rounded-lg">
                    <div className="flex justify-between items-center">
                      <div>
                        <p className="font-medium">
                          {nights > 0 ? `Total for ${guests} guest${guests > 1 ? "s" : ""} over ${nights} night${nights > 1 ? "s" : ""}` : `Total for ${guests} guest${guests > 1 ? "s" : ""}`}
                        </p>
                        <p className="text-sm text-muted-foreground">
                          Rate: {accommodation.currency} {accommodation.pricePerNight.toLocaleString()} per person per night{nights > 0 ? ". Includes all taxes and fees." : ". Select dates to see total."}
                        </p>
                      </div>
                      <div className="text-right">
                        {nights > 0 ? <p className="text-xl font-bold">{accommodation.currency} {total.toLocaleString()}</p> : <p className="text-sm text-muted-foreground">Select dates</p>}
                      </div>
                    </div>
                  </div>
                );
              })()}

              {/* Payment Actions */}
              <div className="space-y-4">
                {/* Step 1: Initiate Payment */}
                <div className="space-y-2">
                  <Button 
                    type="button" 
                    className="w-full" 
                    onClick={() => {
                      console.log('🔴 Button clicked!');
                      handleFlutterwavePayment();
                    }} 
                    disabled={isPaying}
                  >
                    {isPaying ? (
                      <div className="flex items-center gap-2">
                        <div className="animate-spin rounded-full h-4 w-4 border-b-2 border-white"></div>
                        Processing...
                      </div>
                    ) : (
                      `Pay with ${paymentProvider === 'MOMO' ? 'MTN/Airtel' : 'Card'} (Flutterwave)`
                    )}
                  </Button>
                  
                  {txRef && (
                    <div className="text-xs text-muted-foreground bg-secondary/50 p-2 rounded">
                      Transaction Reference: {txRef}
                    </div>
                  )}
                  
                  {flutterwaveLink && (
                    <div className="text-xs text-muted-foreground bg-blue-50 p-2 rounded border border-blue-200">
                      <p className="font-medium text-blue-700 mb-1">Payment Link Generated</p>
                      <p className="text-blue-600 mb-2">If the payment page didn't open automatically, click the link below:</p>
                      <a 
                        href={flutterwaveLink} 
                        target="_blank" 
                        rel="noopener noreferrer"
                        className="text-blue-600 underline hover:text-blue-800 break-all"
                      >
                        {flutterwaveLink}
                      </a>
                    </div>
                  )}
                </div>

                {/* Step 2: Verify Payment */}
                {txRef && (
                  <div className="space-y-2">
                    <Button 
                      type="button" 
                      variant="secondary" 
                      className="w-full"
                      onClick={verifyPayment} 
                      disabled={isPaying || paymentVerified}
                    >
                      {isPaying ? (
                        <div className="flex items-center gap-2">
                          <div className="animate-spin rounded-full h-4 w-4 border-b-2 border-current"></div>
                          Verifying...
                        </div>
                      ) : paymentVerified ? (
                        <div className="flex items-center gap-2">
                          <Check className="h-4 w-4" />
                          Payment Verified
                        </div>
                      ) : (
                        'Verify Payment'
                      )}
                    </Button>
                    
                    {!paymentVerified && txRef && (
                      <div className="text-xs text-muted-foreground bg-yellow-50 p-2 rounded border border-yellow-200">
                        <p className="font-medium text-yellow-700 mb-1">Payment Verification Required</p>
                        <p className="text-yellow-600">
                          After completing payment on Flutterwave, return here and click "Verify Payment" to confirm your booking.
                        </p>
                        <p className="text-xs mt-1 text-yellow-600">
                          💡 Tip: Keep this tab open while making payment in the other tab
                        </p>
                      </div>
                    )}
                  </div>
                )}

                {/* Payment Status */}
                {paymentVerified && (
                  <div className="bg-green-50 border border-green-200 rounded-lg p-3">
                    <div className="flex items-center gap-2 text-green-700">
                      <Check className="h-5 w-5" />
                      <span className="font-medium">Payment Verified Successfully!</span>
                    </div>
                    <p className="text-sm text-green-600 mt-1">
                      Your payment has been confirmed. You can now proceed with your booking.
                    </p>
                    <div className="mt-2 p-2 bg-green-100 rounded text-xs text-green-700">
                      <p className="font-medium">Next Steps:</p>
                      <ol className="list-decimal list-inside mt-1 space-y-1">
                        <li>Click "Confirm and Continue" below to finalize your booking</li>
                        <li>Check your email for confirmation details</li>
                        <li>Your booking will be confirmed and dates reserved</li>
                      </ol>
                    </div>
                  </div>
                )}
              </div>

              {/* Confirm after verification */}
              <Button 
                type="submit" 
                className="w-full" 
                disabled={!paymentVerified || submitting}
                variant={paymentVerified ? "default" : "secondary"}
              >
                {submitting ? (
                  <div className="flex items-center gap-2">
                    <div className="animate-spin rounded-full h-4 w-4 border-b-2 border-white"></div>
                    Confirming...
                  </div>
                ) : (
                  paymentVerified ? 'Confirm and Continue' : 'Complete Payment First'
                )}
              </Button>
            </form>
          ) : (
            <div className="text-center space-y-6 py-4">
              <div className="mx-auto flex h-12 w-12 items-center justify-center rounded-full bg-green-100">
                <Check className="h-6 w-6 text-green-600" />
              </div>
              <h2 className="text-2xl font-bold text-green-600">Payment Successful!</h2>
              <p>Your stay at <span className="font-semibold">{accommodation.name}</span> is confirmed.</p>
              <p className="text-muted-foreground">Check your email for confirmation details.</p>
              <Button className="w-full" onClick={() => setModalOpen(false)}>Close</Button>
            </div>
          )}
        </DialogContent>
      </Dialog>

      <EmailVerificationReminder
        isOpen={showVerificationReminder}
        onClose={() => setShowVerificationReminder(false)}
      />
    </main>
  );

  return inDashboard ? (
    <div className="flex-1 space-y-4 p-8 pt-6">
      {mainContent}
    </div>
  ) : (
    <div className="min-h-screen bg-background">
      <Header />
      {mainContent}
      <Footer />
    </div>
  );
};

export default AccommodationDetails;<|MERGE_RESOLUTION|>--- conflicted
+++ resolved
@@ -765,44 +765,6 @@
                 </p>
               </div>
 
-<<<<<<< HEAD
-=======
-              {/* Card / MoMo Inputs */}
-              {paymentProvider !== "MOMO" ? (
-                <div className="grid grid-cols-1 gap-4">
-                  {paymentProvider === "VISA" && (
-                    <div>
-                      <Label htmlFor="issuingBank">Issuing Bank</Label>
-                      <select
-                        id="issuingBank"
-                        name="issuingBank"
-                        aria-label="Select issuing bank"
-                        className="w-full h-10 rounded-md border bg-background px-3 text-sm"
-                        value={selectedBank}
-                        onChange={e => setSelectedBank(e.target.value as 'Bank of Kigali' | "I&M Bank" | 'Equity Bank')}
-                      >
-                        <option value="Bank of Kigali">Bank of Kigali</option>
-                        <option value="I&M Bank">I&M Bank</option>
-                        <option value="Equity Bank">Equity Bank</option>
-                      </select>
-                    </div>
-                  )}
-                  <Input id="cardHolder" placeholder="Cardholder Name" value={card.holder} onChange={e => setCard({ ...card, holder: e.target.value })} />
-                  <Input id="cardNumber" placeholder="Card Number" maxLength={19} value={card.number} onChange={e => setCard({ ...card, number: e.target.value })} />
-                  <div className="grid grid-cols-2 gap-4">
-                    <Input id="expiry" placeholder="MM/YY" value={card.expiry} onChange={e => setCard({ ...card, expiry: e.target.value })} />
-                    <Input id="cvc" placeholder="CVC" maxLength={4} value={card.cvc} onChange={e => setCard({ ...card, cvc: e.target.value })} />
-                  </div>
-                </div>
-              ) : (
-                <div className="grid grid-cols-1 gap-4">
-                  <Input id="momoName" placeholder="MoMo Account Name" value={momo.name} onChange={e => setMomo({ ...momo, name: e.target.value })} />
-                  <Input id="momoPhone" placeholder="MoMo Phone Number" inputMode="tel" value={momo.phone} onChange={e => setMomo({ ...momo, phone: e.target.value })} />
-                  <Input id="momoRef" placeholder="Payment Reference (optional)" value={momo.reference} onChange={e => setMomo({ ...momo, reference: e.target.value })} />
-                </div>
-              )}
-
->>>>>>> 46b5e8cf
               {/* Total Calculation */}
               {(() => {
                 const hasDates = booking.checkIn && booking.checkOut;
